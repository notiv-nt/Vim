{
  "name": "vim",
  "displayName": "Vim",
  "description": "Vim emulation for Visual Studio Code",
  "icon": "images/icon.png",
  "version": "1.11.2",
  "publisher": "vscodevim",
  "galleryBanner": {
    "color": "#e3f4ff",
    "theme": "light"
  },
  "license": "MIT",
  "keywords": [
    "vim",
    "vi",
    "vscodevim"
  ],
  "repository": {
    "type": "git",
    "url": "https://github.com/VSCodeVim/Vim.git"
  },
  "homepage": "https://github.com/VSCodeVim/Vim",
  "bugs": {
    "url": "https://github.com/VSCodeVim/Vim/issues"
  },
  "engines": {
    "vscode": "^1.37.0"
  },
  "categories": [
    "Other",
    "Keymaps"
  ],
  "extensionKind": "ui",
  "activationEvents": [
    "*",
    "onCommand:type"
  ],
  "qna": "https://vscodevim.herokuapp.com/",
  "main": "./out/extension",
  "contributes": {
    "commands": [
      {
        "command": "vim.remap",
        "title": "Vim: Remap any key combination that VSCode supports to Vim motions/operators/ExCommands/macro."
      },
      {
        "command": "toggleVim",
        "title": "Vim: Toggle Vim Mode"
      },
      {
        "command": "vim.showQuickpickCmdLine",
        "title": "Vim: Show Command Line"
      }
    ],
    "keybindings": [
      {
        "key": "Escape",
        "command": "extension.vim_escape",
        "when": "editorTextFocus && vim.active && !inDebugRepl"
      },
      {
        "key": "Home",
        "command": "extension.vim_home",
        "when": "editorTextFocus && vim.active && !inDebugRepl && vim.mode != 'Insert'"
      },
      {
        "key": "End",
        "command": "extension.vim_end",
        "when": "editorTextFocus && vim.active && !inDebugRepl && vim.mode != 'Insert'"
      },
      {
        "key": "Insert",
        "command": "extension.vim_insert",
        "when": "editorTextFocus && vim.active && !inDebugRepl"
      },
      {
        "key": "Backspace",
        "command": "extension.vim_backspace",
        "when": "editorTextFocus && vim.active && !inDebugRepl"
      },
      {
        "key": "Delete",
        "command": "extension.vim_delete",
        "when": "editorTextFocus && vim.active && vim.mode != 'Insert' && !inDebugRepl"
      },
      {
        "key": "tab",
        "command": "extension.vim_tab",
        "when": "editorFocus && vim.active && vim.mode != 'Insert' && !inDebugRepl"
      },
      {
        "key": "shift+tab",
        "command": "extension.vim_shift+tab",
        "when": "editorFocus && vim.active && vim.mode != 'Insert' && !inDebugRepl"
      },
      {
        "key": "left",
        "command": "extension.vim_left",
        "when": "editorTextFocus && vim.active && !inDebugRepl"
      },
      {
        "key": "right",
        "command": "extension.vim_right",
        "when": "editorTextFocus && vim.active && !inDebugRepl"
      },
      {
        "key": "up",
        "command": "extension.vim_up",
        "when": "editorTextFocus && vim.active && !inDebugRepl && !suggestWidgetVisible && !suggestWidgetMultipleSuggestions"
      },
      {
        "key": "down",
        "command": "extension.vim_down",
        "when": "editorTextFocus && vim.active && !inDebugRepl && !suggestWidgetVisible && !suggestWidgetMultipleSuggestions"
      },
      {
        "key": "g g",
        "command": "list.focusFirst",
        "when": "listFocus && !inputFocus"
      },
      {
        "key": "h",
        "command": "list.collapse",
        "when": "listFocus && !inputFocus"
      },
      {
        "key": "j",
        "command": "list.focusDown",
        "when": "listFocus && !inputFocus"
      },
      {
        "key": "k",
        "command": "list.focusUp",
        "when": "listFocus && !inputFocus"
      },
      {
        "key": "l",
        "command": "list.select",
        "when": "listFocus && !inputFocus"
      },
      {
        "key": "o",
        "command": "list.toggleExpand",
        "when": "listFocus && !inputFocus"
      },
      {
        "key": "/",
        "command": "list.toggleKeyboardNavigation",
        "when": "listFocus && !inputFocus && listSupportsKeyboardNavigation"
      },
      {
        "key": "ctrl+a",
        "command": "extension.vim_ctrl+a",
        "when": "editorTextFocus && vim.active && vim.use<C-a> && !inDebugRepl"
      },
      {
        "key": "ctrl+b",
        "command": "extension.vim_ctrl+b",
        "when": "editorTextFocus && vim.active && vim.use<C-b> && vim.mode != 'Insert' && !inDebugRepl"
      },
      {
        "key": "ctrl+c",
        "command": "extension.vim_ctrl+c",
        "when": "editorTextFocus && vim.active && vim.use<C-c> && !inDebugRepl && vim.overrideCtrlC"
      },
      {
        "key": "ctrl+d",
        "command": "extension.vim_ctrl+d",
        "when": "editorTextFocus && vim.active && !inDebugRepl"
      },
      {
        "key": "ctrl+d",
        "command": "list.focusPageDown",
        "when": "listFocus && !inputFocus"
      },
      {
        "key": "ctrl+e",
        "command": "extension.vim_ctrl+e",
        "when": "editorTextFocus && vim.active && vim.use<C-e> && !inDebugRepl"
      },
      {
        "key": "ctrl+f",
        "command": "extension.vim_ctrl+f",
        "when": "editorTextFocus && vim.active && vim.use<C-f> && vim.mode != 'Insert' && !inDebugRepl"
      },
      {
        "key": "ctrl+g",
        "command": "extension.vim_ctrl+g",
        "when": "editorTextFocus && vim.active && vim.use<C-g> && !inDebugRepl"
      },
      {
        "key": "ctrl+h",
        "command": "extension.vim_ctrl+h",
        "when": "editorTextFocus && vim.active && vim.use<C-h> && !inDebugRepl"
      },
      {
        "key": "ctrl+i",
        "command": "extension.vim_ctrl+i",
        "when": "editorTextFocus && vim.active && vim.use<C-i> && !inDebugRepl"
      },
      {
        "key": "ctrl+j",
        "command": "extension.vim_ctrl+j",
        "when": "editorTextFocus && vim.active && vim.use<C-j> && !inDebugRepl"
      },
      {
        "key": "ctrl+k",
        "command": "extension.vim_ctrl+k",
        "when": "editorTextFocus && vim.active && vim.use<C-k> && !inDebugRepl"
      },
      {
        "key": "ctrl+l",
        "command": "extension.vim_navigateCtrlL",
        "when": "editorTextFocus && vim.active && vim.use<C-l> && !inDebugRepl"
      },
      {
        "key": "ctrl+n",
        "command": "extension.vim_ctrl+n",
        "when": "editorTextFocus && vim.active && vim.use<C-n> && !inDebugRepl || vim.mode == 'CommandlineInProgress' && vim.active && vim.use<C-n> && !inDebugRepl || vim.mode == 'SearchInProgressMode' && vim.active && vim.use<C-n> && !inDebugRepl"
      },
      {
        "key": "ctrl+o",
        "command": "extension.vim_ctrl+o",
        "when": "editorTextFocus && vim.active && vim.use<C-o> && !inDebugRepl"
      },
      {
        "key": "ctrl+p",
        "command": "extension.vim_ctrl+p",
        "when": "suggestWidgetVisible && vim.active && vim.use<C-p> && !inDebugRepl || vim.mode == 'CommandlineInProgress' && vim.active && vim.use<C-p> && !inDebugRepl || vim.mode == 'SearchInProgressMode' && vim.active && vim.use<C-p> && !inDebugRepl"
      },
      {
        "key": "ctrl+q",
        "command": "extension.vim_winCtrlQ",
        "when": "editorTextFocus && vim.active && vim.use<C-q> && !inDebugRepl"
      },
      {
        "key": "ctrl+r",
        "command": "extension.vim_ctrl+r",
        "when": "editorTextFocus && vim.active && vim.use<C-r> && !inDebugRepl"
      },
      {
        "key": "ctrl+t",
        "command": "extension.vim_ctrl+t",
        "when": "editorTextFocus && vim.active && vim.use<C-t> && !inDebugRepl"
      },
      {
        "key": "ctrl+u",
        "command": "extension.vim_ctrl+u",
        "when": "editorTextFocus && vim.active && vim.use<C-u> && !inDebugRepl"
      },
      {
        "key": "ctrl+u",
        "command": "list.focusPageUp",
        "when": "listFocus && !inputFocus"
      },
      {
        "key": "ctrl+v",
        "command": "extension.vim_ctrl+v",
        "when": "editorTextFocus && vim.active && vim.use<C-v> && !inDebugRepl"
      },
      {
        "key": "ctrl+w",
        "command": "extension.vim_ctrl+w",
        "when": "editorTextFocus && vim.active && vim.use<C-w> && !inDebugRepl"
      },
      {
        "key": "ctrl+x",
        "command": "extension.vim_ctrl+x",
        "when": "editorTextFocus && vim.active && vim.use<C-x> && !inDebugRepl"
      },
      {
        "key": "ctrl+y",
        "command": "extension.vim_ctrl+y",
        "when": "editorTextFocus && vim.active && vim.use<C-y> && !inDebugRepl"
      },
      {
        "key": "ctrl+[",
        "command": "extension.vim_ctrl+[",
        "when": "editorTextFocus && vim.active && vim.use<C-[> && !inDebugRepl"
      },
      {
        "key": "ctrl+]",
        "command": "extension.vim_ctrl+]",
        "when": "editorTextFocus && vim.active && vim.use<C-]> && !inDebugRepl"
      },
      {
        "key": "ctrl+shift+2",
        "command": "extension.vim_ctrl+shift+2",
        "when": "editorTextFocus && vim.active && vim.use<C-shift+2>"
      },
      {
        "key": "ctrl+pagedown",
        "command": "extension.vim_ctrl+pagedown",
        "when": "editorTextFocus && vim.active && vim.use<C-pagedown> && !inDebugRepl"
      },
      {
        "key": "ctrl+pageup",
        "command": "extension.vim_ctrl+pageup",
        "when": "editorTextFocus && vim.active && vim.use<C-pageup> && !inDebugRepl"
      },
      {
        "key": "shift+G",
        "command": "list.focusLast",
        "when": "listFocus && !inputFocus"
      },
      {
        "key": "shift+backspace",
        "command": "extension.vim_shift+backspace",
        "when": "editorTextFocus && vim.active && vim.use<shift+BS> && vim.mode == 'SearchInProgressMode' && !inDebugRepl"
      },
      {
        "key": "cmd+left",
        "command": "extension.vim_cmd+left",
        "when": "editorTextFocus && vim.active && vim.use<D-left> && !inDebugRepl && vim.mode != 'Insert'"
      },
      {
        "key": "cmd+right",
        "command": "extension.vim_cmd+right",
        "when": "editorTextFocus && vim.active && vim.use<D-right> &&  !inDebugRepl && vim.mode != 'Insert'"
      },
      {
        "key": "cmd+a",
        "command": "extension.vim_cmd+a",
        "when": "editorTextFocus && vim.active && vim.use<D-a> && !inDebugRepl && vim.mode != 'Insert'"
      },
      {
        "key": "cmd+c",
        "command": "extension.vim_cmd+c",
        "when": "editorTextFocus && vim.active && vim.use<D-c> && vim.overrideCopy && !inDebugRepl"
      },
      {
        "key": "cmd+d",
        "command": "extension.vim_cmd+d",
        "when": "editorTextFocus && vim.active && vim.use<D-d> && !inDebugRepl"
      },
      {
        "key": "cmd+v",
        "command": "extension.vim_cmd+v",
        "when": "editorTextFocus && vim.active && vim.use<D-v> && vim.overrideCmdV && !inDebugRepl"
      },
      {
        "key": "ctrl+alt+down",
        "linux": "shift+alt+down",
        "mac": "cmd+alt+down",
        "command": "extension.vim_cmd+alt+down",
        "when": "editorTextFocus && vim.active && !inDebugRepl"
      },
      {
        "key": "ctrl+alt+up",
        "linux": "shift+alt+up",
        "mac": "cmd+alt+up",
        "command": "extension.vim_cmd+alt+up",
        "when": "editorTextFocus && vim.active && !inDebugRepl"
      }
    ],
    "configuration": {
      "title": "Vim",
      "type": "object",
      "properties": {
        "vim.debug.silent": {
          "type": "boolean",
          "description": "If true, all logs are suppressed.",
          "default": false
        },
        "vim.debug.loggingLevelForAlert": {
          "type": "string",
          "description": "Maximum level of messages to present as VSCode information window.",
          "default": "error",
          "enum": [
            "error",
            "warn",
            "info",
            "verbose",
            "debug"
          ]
        },
        "vim.debug.loggingLevelForConsole": {
          "type": "string",
          "description": "Maximum level of messages to log to console. Logs are visible in developer tools.",
          "default": "error",
          "enum": [
            "error",
            "warn",
            "info",
            "verbose",
            "debug"
          ]
        },
        "vim.normalModeKeyBindings": {
          "type": "array",
          "markdownDescription": "Remapped keys in Normal mode. Allows mapping to Vim commands or VSCode actions. See [README](https://github.com/VSCodeVim/Vim/#key-remapping) for details."
        },
        "vim.normalModeKeyBindingsNonRecursive": {
          "type": "array",
          "markdownDescription": "Non-recursive remapped keys in Normal mode. Allows mapping to Vim commands or VSCode actions. See [README](https://github.com/VSCodeVim/Vim/#key-remapping) for details."
        },
        "vim.useCtrlKeys": {
          "type": "boolean",
          "markdownDescription": "Enable some Vim Ctrl key commands that override otherwise common operations, like `Ctrl+C`.",
          "default": true
        },
        "vim.leader": {
          "type": "string",
          "markdownDescription": "What key should `<leader>` map to in remappings?",
          "default": "\\"
        },
        "vim.searchHighlightColor": {
          "type": "string",
          "description": "Color of the search highlight."
        },
        "vim.searchHighlightTextColor": {
          "type": "string",
          "description": "Color of the search highlight text."
        },
        "vim.highlightedyank.enable": {
          "type": "boolean",
          "description": "Enable highlighting when yanking.",
          "default": false
        },
        "vim.highlightedyank.color": {
          "type": "string",
          "description": "Color of the yank highlight.",
          "default": "rgba(250, 240, 170, 0.5)"
        },
        "vim.highlightedyank.textColor": {
          "type": "string",
          "description": "Color of the yank highlight text."
        },
        "vim.highlightedyank.duration": {
          "type": "number",
          "description": "Duration in milliseconds of the yank highlight.",
          "default": 200,
          "minimum": 1
        },
        "vim.useSystemClipboard": {
          "type": "boolean",
          "description": "Use system clipboard for unnamed register.",
          "default": false
        },
        "vim.overrideCopy": {
          "type": "boolean",
          "description": "Override VSCode's copy command with our own copy command, which works better with VSCodeVim. Turn this off if copying is not working.",
          "default": true
        },
        "vim.insertModeKeyBindings": {
          "type": "array",
          "markdownDescription": "Remapped keys in Insert mode. Allows mapping to Vim commands or VSCode actions. See [README](https://github.com/VSCodeVim/Vim/#key-remapping) for details."
        },
        "vim.insertModeKeyBindingsNonRecursive": {
          "type": "array",
          "markdownDescription": "Non-recursive keybinding overrides to use for Insert mode. Allows mapping to Vim commands or VSCode actions. See [README](https://github.com/VSCodeVim/Vim/#key-remapping) for details."
        },
        "vim.visualModeKeyBindings": {
          "type": "array",
          "markdownDescription": "Remapped keys in Visual mode. Allows mapping to Vim commands or VSCode actions. See [README](https://github.com/VSCodeVim/Vim/#key-remapping) for details."
        },
        "vim.visualModeKeyBindingsNonRecursive": {
          "type": "array",
          "markdownDescription": "Non-recursive keybinding overrides to use for Visual mode. Allows mapping to Vim commands or VSCode actions. See [README](https://github.com/VSCodeVim/Vim/#key-remapping) for details."
        },
        "vim.textwidth": {
          "type": "number",
          "markdownDescription": "Width to word-wrap to when using `gq`.",
          "default": 80,
          "minimum": 1
        },
        "vim.timeout": {
          "type": "number",
          "description": "Timeout in milliseconds for remapped commands.",
          "default": 1000,
          "minimum": 0
        },
        "vim.scroll": {
          "type": "number",
          "markdownDescription": "Number of lines to scroll with `Ctrl-U` and `Ctrl-D` commands. Set to 0 to use a half page scroll.",
          "default": 0,
          "minimum": 0
        },
        "vim.showcmd": {
          "type": "boolean",
          "description": "Show the text of any command you are in the middle of writing.",
          "default": true
        },
        "vim.showmodename": {
          "type": "boolean",
          "description": "Show the name of the current mode in the statusbar.",
          "default": true
        },
        "vim.iskeyword": {
          "type": "string",
          "markdownDescription": "Keywords contain alphanumeric characters and '_'. If not configured, `editor.wordSeparators` is used."
        },
        "vim.ignorecase": {
          "type": "boolean",
          "description": "Ignore case in search patterns.",
          "default": true
        },
        "vim.smartcase": {
          "type": "boolean",
          "markdownDescription": "Override the `ignorecase` option if the search pattern contains upper case characters.",
          "default": true
        },
        "vim.camelCaseMotion.enable": {
          "type": "boolean",
          "markdownDescription": "Enable the [CamelCaseMotion](https://github.com/bkad/CamelCaseMotion) plugin for Vim.",
          "default": false
        },
        "vim.easymotion": {
          "type": "boolean",
          "markdownDescription": "Enable the [EasyMotion](https://github.com/easymotion/vim-easymotion) plugin for Vim.",
          "default": false
        },
        "vim.easymotionMarkerBackgroundColor": {
          "type": "string",
          "description": "Set a custom background color for EasyMotion markers."
        },
        "vim.easymotionMarkerForegroundColorOneChar": {
          "type": "string",
          "description": "Set a custom color for the text on one character long markers."
        },
        "vim.easymotionMarkerForegroundColorTwoChar": {
          "type": "string",
          "description": "Set a custom color for the text on two character long markers."
        },
        "vim.easymotionMarkerWidthPerChar": {
          "type": "number",
          "description": "Set the width (in pixels) allocated to each character in the match.",
          "default": 8,
          "minimum": 1
        },
        "vim.easymotionMarkerHeight": {
          "type": "number",
          "description": "Set the height of the marker.",
          "default": 14,
          "minimum": 1
        },
        "vim.easymotionMarkerFontFamily": {
          "type": "string",
          "description": "Set the font family of the marker text.",
          "default": "Consolas"
        },
        "vim.easymotionMarkerFontSize": {
          "type": "string",
          "description": "Set the font size of the marker text.",
          "default": "14"
        },
        "vim.easymotionMarkerFontWeight": {
          "type": "string",
          "description": "Set the font weight of the marker text.",
          "default": "normal"
        },
        "vim.easymotionMarkerYOffset": {
          "type": "number",
          "description": "Set the Y offset of the marker text (the distance from the top).",
          "default": 0
        },
        "vim.easymotionKeys": {
          "type": "string",
          "description": "Set the characters used for jump marker name.",
          "default": "hklyuiopnm,qwertzxcvbasdgjf;"
        },
        "vim.easymotionJumpToAnywhereRegex": {
          "type": "string",
          "description": "Regex matches for JumpToAnywhere motion.",
          "default": "\\b[A-Za-z0-9]|[A-Za-z0-9]\\b|_.|#.|[a-z][A-Z]"
        },
        "vim.replaceWithRegister": {
          "type": "boolean",
          "markdownDescription": "Enable the [ReplaceWithRegister](https://github.com/vim-scripts/ReplaceWithRegister) plugin for Vim.",
          "default": false
        },
        "vim.sneak": {
          "type": "boolean",
          "markdownDescription": "Enable the [Sneak](https://github.com/justinmk/vim-sneak) plugin for Vim.",
          "default": false
        },
        "vim.sneakUseIgnorecaseAndSmartcase": {
          "type": "boolean",
          "markdownDescription": "Case sensitivity is determined by `ignorecase` and `smartcase`.",
          "default": false
        },
        "vim.sneakReplacesF": {
          "type": "boolean",
          "markdownDescription": "Use single-character [Sneak](https://github.com/justinmk/vim-sneak) instead of Vim's native `f`.",
          "default": false
        },
        "vim.surround": {
          "type": "boolean",
          "markdownDescription": "Enable the [Surround](https://github.com/tpope/vim-surround) plugin for Vim.",
          "default": true
        },
        "vim.hlsearch": {
          "type": "boolean",
          "description": "Show all matches of the most recent search pattern.",
          "default": false
        },
        "vim.incsearch": {
          "type": "boolean",
          "markdownDescription": "Show where a `/` or `?` search matches as you type it.",
          "default": true
        },
        "vim.history": {
          "type": "number",
          "description": "How much search or command history should be remembered.",
          "default": 50,
          "minimum": 1
        },
        "vim.autoindent": {
          "type": "boolean",
          "description": "Indent code automatically.",
          "default": true
        },
        "vim.startInInsertMode": {
          "type": "boolean",
          "description": "Start in Insert mode."
        },
        "vim.handleKeys": {
          "type": "object",
          "description": "Delegate certain key combinations back to VSCode to be handled natively.",
          "default": {
            "<C-d>": true
          }
        },
        "vim.statusBarColorControl": {
          "type": "boolean",
          "markdownDescription": "Allow VSCodeVim to change status bar color based on mode. **NOTE:** Using this feature will have a negative impact on performance.",
          "default": false
        },
        "vim.statusBarColors.normal": {
          "type": [
            "string",
            "array"
          ],
          "description": "Status bar color when in Normal mode.",
          "default": "#005f5f"
        },
        "vim.statusBarColors.insert": {
          "type": [
            "string",
            "array"
          ],
          "description": "Status bar color when in Insert mode.",
          "default": "#5f0000"
        },
        "vim.statusBarColors.visual": {
          "type": [
            "string",
            "array"
          ],
          "description": "Status bar color when in Visual mode.",
          "default": "#5f00af"
        },
        "vim.statusBarColors.visualline": {
          "type": [
            "string",
            "array"
          ],
          "description": "Status bar color when in VisualLine mode.",
          "default": "#005f5f"
        },
        "vim.statusBarColors.visualblock": {
          "type": [
            "string",
            "array"
          ],
          "description": "Status bar color when in VisualBlock mode.",
          "default": "#86592d"
        },
        "vim.statusBarColors.replace": {
          "type": [
            "string",
            "array"
          ],
          "description": "Status bar color when in Replace mode.",
          "default": "#00000"
        },
        "vim.statusBarColors.commandlineinprogress": {
          "type": [
            "string",
            "array"
          ],
          "description": "Status bar color when in CommandLineInProgress mode.",
          "default": "#007acc"
        },
        "vim.statusBarColors.searchinprogressmode": {
          "type": [
            "string",
            "array"
          ],
          "description": "Status bar color when in SearchInProgress mode.",
          "default": "#007acc"
        },
        "vim.statusBarColors.easymotionmode": {
          "type": [
            "string",
            "array"
          ],
          "description": "Status bar color when in EasyMotion mode.",
          "default": "#007acc"
        },
        "vim.statusBarColors.easymotioninputmode": {
          "type": [
            "string",
            "array"
          ],
          "description": "Status bar color when in EasyMotionInput mode.",
          "default": "#007acc"
        },
        "vim.statusBarColors.surroundinputmode": {
          "type": [
            "string",
            "array"
          ],
          "description": "Status bar color when in SurroundInput mode.",
          "default": "#007acc"
        },
        "vim.visualstar": {
          "type": "boolean",
          "markdownDescription": "In Visual mode, start a search with `*` or `#` using the current selection.",
          "default": false
        },
        "vim.changeWordIncludesWhitespace": {
          "type": "boolean",
          "description": "Includes trailing whitespace when changing word.",
          "default": false
        },
        "vim.foldfix": {
          "type": "boolean",
          "description": "Uses a hack to move around folds properly.",
          "default": false
        },
        "vim.mouseSelectionGoesIntoVisualMode": {
          "type": "boolean",
          "description": "Does dragging with the mouse put you into Visual mode.",
          "default": true
        },
        "vim.disableExtension": {
          "type": "boolean",
          "description": "Disables the VSCodeVim extension. Extension will continue to be loaded and activated, but Vim functionality will be disabled.",
          "default": false
        },
        "vim.enableNeovim": {
          "type": "boolean",
          "markdownDescription": "Use Neovim on backend. (only works for Ex commands right now). You should restart VSCode after enable/disabling this for the changes to take effect. **NOTE:** Neovim must be installed (v0.2.0) and neovimPath must be set the executable in order for this setting to work. Otherwise, VSCodeVim will crash.",
          "default": false
        },
        "vim.neovimPath": {
          "type": "string",
          "markdownDescription": "Path to Neovim executable. For example, `/usr/bin/nvim`, or  `C:\\Program Files\\Neovim\\bin\\nvim.exe`.",
<<<<<<< HEAD
          "default": "nvim",
          "scope": "machine-overridable"
=======
          "default": "",
          "scope": "machine"
>>>>>>> eedc57fc
        },
        "vim.substituteGlobalFlag": {
          "type": "boolean",
          "markdownDescription": "Automatically apply the global flag, `/g`, to substitute commands. When set to true, use `/g` to mean only first match should be replaced.",
          "default": false,
          "deprecationMessage": "Use `vim.gdefault` instead."
        },
        "vim.gdefault": {
          "type": "boolean",
          "markdownDescription": "Automatically apply the global flag, `/g`, to substitute commands. When set to true, use `/g` to mean only first match should be replaced.",
          "default": false
        },
        "vim.cursorStylePerMode.normal": {
          "type": "string",
          "description": "Cursor style for Normal mode.",
          "enum": [
            "",
            "block",
            "block-outline",
            "line",
            "line-thin",
            "underline",
            "underline-thin"
          ]
        },
        "vim.cursorStylePerMode.insert": {
          "type": "string",
          "description": "Cursor style for Insert mode.",
          "enum": [
            "",
            "block",
            "block-outline",
            "line",
            "line-thin",
            "underline",
            "underline-thin"
          ]
        },
        "vim.cursorStylePerMode.replace": {
          "type": "string",
          "description": "Cursor style for Replace mode.",
          "enum": [
            "",
            "block",
            "block-outline",
            "line",
            "line-thin",
            "underline",
            "underline-thin"
          ]
        },
        "vim.cursorStylePerMode.visual": {
          "type": "string",
          "description": "Cursor style for Visual mode.",
          "enum": [
            "",
            "block",
            "block-outline",
            "line",
            "line-thin",
            "underline",
            "underline-thin"
          ]
        },
        "vim.cursorStylePerMode.visualline": {
          "type": "string",
          "description": "Cursor style for VisualLine mode.",
          "enum": [
            "",
            "block",
            "block-outline",
            "line",
            "line-thin",
            "underline",
            "underline-thin"
          ]
        },
        "vim.cursorStylePerMode.visualblock": {
          "type": "string",
          "description": "Cursor style for VisualBlock mode.",
          "enum": [
            "",
            "block",
            "block-outline",
            "line",
            "line-thin",
            "underline",
            "underline-thin"
          ]
        },
        "vim.autoSwitchInputMethod.enable": {
          "type": "boolean",
          "description": "Switch input method automatically when mode changed.",
          "default": false
        },
        "vim.autoSwitchInputMethod.defaultIM": {
          "type": "string",
          "markdownDescription": "The input method for your normal mode, find more information [here](https://github.com/VSCodeVim/Vim#input-method).",
          "default": ""
        },
        "vim.autoSwitchInputMethod.switchIMCmd": {
          "type": "string",
          "description": "The shell command to switch input method.",
          "default": "/path/to/im-select {im}"
        },
        "vim.autoSwitchInputMethod.obtainIMCmd": {
          "type": "string",
          "description": "The shell command to get current input method.",
          "default": "/path/to/im-select"
        },
        "vim.whichwrap": {
          "type": "string",
          "description": "Comma-separated list of motion keys that should wrap to next/previous line.",
          "default": ""
        },
        "vim.report": {
          "type": "number",
          "description": "Threshold for reporting number of lines changed.",
          "default": 2,
          "minimum": 1
        },
        "vim.digraphs": {
          "type": "object",
          "description": "Custom digraph shortcuts for inserting special characters, expressed as UTF16 code points.",
          "default": {}
        },
        "vim.wrapscan": {
          "type": "boolean",
          "description": "Searches wrap around the end of the file.",
          "default": true
        },
        "vim.startofline": {
          "type": "boolean",
          "markdownDescription": "When `true` the commands listed below move the cursor to the first non-blank of the line.  When `false` the cursor is kept in the same column (if possible).  This applies to the commands: `<C-d>`, `<C-u>`, `<C-b>`, `<C-f>`, `G`, `H`, `M`, `L`, `gg`, and to the commands `d`, `<<` and `>>` with a linewise operator.",
          "default": true
        }
      }
    }
  },
  "scripts": {
    "vscode:prepublish": "gulp build",
    "build": "gulp build",
    "test": "node ./node_modules/vscode/bin/test",
    "forceprettier": "gulp forceprettier",
    "postinstall": "node ./node_modules/vscode/bin/install"
  },
  "dependencies": {
    "diff-match-patch": "1.0.4",
    "lodash.escaperegexp": "4.1.2",
    "neovim": "4.5.0",
    "untildify": "4.0.0",
    "winston": "3.2.1",
    "winston-console-for-electron": "0.0.6",
    "winston-transport": "4.3.0"
  },
  "devDependencies": {
    "@types/diff": "4.0.2",
    "@types/diff-match-patch": "1.0.32",
    "@types/lodash.escaperegexp": "4.1.6",
    "@types/mocha": "5.2.7",
    "@types/node": "12.12.6",
    "@types/sinon": "7.5.0",
    "gulp": "4.0.2",
    "gulp-bump": "3.1.3",
    "gulp-git": "2.9.0",
    "gulp-sourcemaps": "2.6.5",
    "gulp-tag-version": "1.3.1",
    "gulp-tslint": "8.1.4",
    "gulp-typescript": "5.0.1",
    "minimist": "1.2.0",
    "mocha": "6.2.2",
    "plugin-error": "1.0.1",
    "prettier": "1.18.2",
    "sinon": "7.5.0",
    "ts-loader": "6.2.1",
    "tslint": "5.20.1",
    "typescript": "3.7.2",
    "vscode": "1.1.36"
  }
}<|MERGE_RESOLUTION|>--- conflicted
+++ resolved
@@ -747,13 +747,8 @@
         "vim.neovimPath": {
           "type": "string",
           "markdownDescription": "Path to Neovim executable. For example, `/usr/bin/nvim`, or  `C:\\Program Files\\Neovim\\bin\\nvim.exe`.",
-<<<<<<< HEAD
-          "default": "nvim",
+          "default": "",
           "scope": "machine-overridable"
-=======
-          "default": "",
-          "scope": "machine"
->>>>>>> eedc57fc
         },
         "vim.substituteGlobalFlag": {
           "type": "boolean",
